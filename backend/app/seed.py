--- conflicted
+++ resolved
@@ -11,12 +11,6 @@
 from .models import Product, DeliveryOption, DeliverySpeed, ExchangeRateLatest
 from .crud import get_category_by_name, create_category, download_and_store_image
 from .schemas import CategoryCreate
-<<<<<<< HEAD
-from decimal import Decimal
-import random
-=======
-
->>>>>>> 2f65734b
 
 def load_products_json():
     """Load products from the JSON file"""
@@ -315,12 +309,7 @@
     print(f"   - Delivery options: {len(delivery_options) if 'delivery_options' in locals() else 0}")
     print(f"   - Exchange rates: {len(exchange_rates) if 'exchange_rates' in locals() else 0}")
     print("   - All product images downloaded and stored as BLOBs")
-<<<<<<< HEAD
-    print("   - Delivery options randomly assigned to products")
-    print("   - Multi-currency support enabled with sample exchange rates")
-=======
     print("   - Delivery options deterministically assigned to products (by product ID)")
->>>>>>> 2f65734b
 
 if __name__ == "__main__":
     seed_database()