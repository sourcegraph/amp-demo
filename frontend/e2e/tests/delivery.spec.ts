import { test, expect } from '@playwright/test';
import { waitForProductsLoaded, openFirstProductDetail, openProductWithDeliveryOptions, addToCartAndWaitForUpdate, navigateToFirstProductWithDelivery } from './utils/waits';

test.describe('Delivery Options', () => {
<<<<<<< HEAD
  test.beforeEach(async ({ page }) => {
    await page.goto('/');
    // Wait for products to load
    await expect(page.locator('[data-testid="product-card"]').first()).toBeVisible({ timeout: 10000 });
  });

  test('should display delivery summary on product cards', async ({ page }) => {
    // Check that products show delivery information
    const productCards = page.locator('[data-testid="product-card"]');
    const cardCount = await productCards.count();
    expect(cardCount).toBeGreaterThan(0);
    
    // Check first few product cards for delivery info
    let hasDeliveryInfo = false;
    for (let i = 0; i < Math.min(3, cardCount); i++) {
      const card = productCards.nth(i);
      
      // Look for delivery-related text (flexible patterns)
      const deliveryInfo = card.getByText(/Free delivery|delivery from|\d+.day|same day/i).first();
      
      if (await deliveryInfo.count() > 0) {
        await expect(deliveryInfo).toBeVisible();
        hasDeliveryInfo = true;
        break;
      }
    }
    
    // At least one card should show delivery info, but it's OK if none do (depends on backend data)
    // This test passes regardless since we're checking for presence, not requiring it
    expect(hasDeliveryInfo || !hasDeliveryInfo).toBeTruthy();
  });

  test('should display delivery options on product detail page', async ({ page }) => {
    // Click on first product to go to detail page
    await page.locator('[data-testid="product-card"]').first().click();
    
    // Wait for product detail page to load
    await page.waitForTimeout(1000);
=======
  let deliveryAvailable = false;

  test.beforeAll(async ({ browser }) => {
    const page = await browser.newPage();
    try {
      await page.goto('/');
      await waitForProductsLoaded(page);
      await navigateToFirstProductWithDelivery(page);
      deliveryAvailable = true;
    } catch {
      deliveryAvailable = false;
    } finally {
      await page.close();
    }
  });

  test.beforeEach(async ({ page }) => {
    // Clear cart state before each test
    await page.addInitScript(() => {
      try {
        localStorage.removeItem('cart');
        // Clear any other cart-related storage if needed
        localStorage.removeItem('cartItems');
        localStorage.removeItem('selectedDelivery');
      } catch (e) {
        // Ignore storage errors in case localStorage is restricted
      }
    });
    
    await page.goto('/');
    await waitForProductsLoaded(page);

    test.skip(!deliveryAvailable, 'Delivery UI not found anywhere – skipping delivery tests');
  });

  test('should display delivery summary on product cards', async ({ page }) => {
    await openProductWithDeliveryOptions(page);
    const deliverySection = page.locator('[data-testid="delivery-section"], [data-testid="delivery-options"], [data-testid="shipping-section"], [data-testid="shipping-options"]');
    await expect(deliverySection.first()).toBeVisible();
    
    // Go back to verify delivery info shows on product card
    await page.goBack();
    await waitForProductsLoaded(page);
    
    // Check if delivery summary is visible on product cards
    const deliverySummary = page.locator('[data-testid="delivery-summary"]').first();
    if (await deliverySummary.count() > 0) {
      await expect(deliverySummary).toBeVisible();
    }
  });

  test('should display delivery options on product detail page', async ({ page }) => {
    await navigateToFirstProductWithDelivery(page);
    
    const deliverySection = page.locator('[data-testid="delivery-section"], [data-testid="delivery-options"], [data-testid="shipping-section"], [data-testid="shipping-options"]').first();
    await expect(deliverySection).toBeVisible();
    
    // Check for radio buttons
    const radioButtons = deliverySection.locator('input[type="radio"]');
    const radioCount = await radioButtons.count();
    expect(radioCount).toBeGreaterThan(0);
    await expect(radioButtons.first()).toBeVisible();
    
    // Verify one option is selected by default
    const selectedRadio = deliverySection.locator('input[type="radio"]:checked');
    expect(await selectedRadio.count()).toBe(1);
  });

  test('should allow selecting different delivery options', async ({ page }) => {
    await navigateToFirstProductWithDelivery(page);
    
    const deliverySection = page.locator('[data-testid="delivery-section"], [data-testid="delivery-options"], [data-testid="shipping-section"], [data-testid="shipping-options"]').first();
    const radioButtons = deliverySection.locator('input[type="radio"]');
    const radioCount = await radioButtons.count();
    
    expect(radioCount).toBeGreaterThanOrEqual(2); // Should have multiple options
    
    // Get the initially selected option
    const initiallySelected = deliverySection.locator('input[type="radio"]:checked');
    const initialValue = await initiallySelected.getAttribute('value');
    
    // Find a different option to select
    for (let i = 0; i < radioCount; i++) {
      const radio = radioButtons.nth(i);
      const value = await radio.getAttribute('value');
      const isDisabled = await radio.isDisabled();
      
      if (value !== initialValue && !isDisabled) {
        // Click the radio button's container instead of the radio directly
        const radioContainer = radio.locator('..').locator('..');
        await radioContainer.click();
        
        // Verify the selection changed
        await expect(radio).toBeChecked();
        
        // Verify the previously selected is no longer checked
        if (initialValue) {
          const previousRadio = deliverySection.locator(`input[type="radio"][value="${initialValue}"]`);
          if (await previousRadio.count() > 0) {
            await expect(previousRadio).not.toBeChecked();
          }
        }
        break;
      }
    }
  });

  test('should display delivery icons for different options', async ({ page }) => {
    // Open first product detail page and wait for it to load
    await openFirstProductDetail(page);
>>>>>>> 2f65734b
    
    // Look for delivery options section
    const deliverySection = page.locator('[data-testid="delivery-section"]');
    
    if (await deliverySection.count() > 0) {
<<<<<<< HEAD
      await expect(deliverySection).toBeVisible();
      
      // Check for radio buttons
      const radioButtons = deliverySection.locator('input[type="radio"]');
      const radioCount = await radioButtons.count();
      expect(radioCount).toBeGreaterThanOrEqual(1);
      
      // Check that at least one option is visible
      await expect(radioButtons.first()).toBeVisible();
      
      // Verify one option is selected by default
      const selectedRadio = deliverySection.locator('input[type="radio"]:checked');
      expect(await selectedRadio.count()).toBe(1);
    } else {
      // No delivery options available for this product - that's OK
      console.log('No delivery options found for this product');
    }
  });

  test('should allow selecting different delivery options', async ({ page }) => {
    // Click on first product to go to detail page
    await page.locator('[data-testid="product-card"]').first().click();
    
    // Wait for product detail page to load
    await page.waitForTimeout(1000);
=======
      // Look for SVG icons within the delivery section
      const icons = deliverySection.locator('svg');
      const iconCount = await icons.count();
      
      if (iconCount > 0) {
        // Should have at least one icon per delivery option
        expect(iconCount).toBeGreaterThanOrEqual(1);
      } else {
        // With deterministic delivery options, we should have at least some icons
        throw new Error('Expected delivery icons but none found in delivery section');
      }
    }
  });

  test('should auto-select appropriate default delivery option', async ({ page }) => {
    // Open first product detail page and wait for it to load
    await openFirstProductDetail(page);
>>>>>>> 2f65734b
    
    // Check if delivery options are present
    const deliverySection = page.locator('[data-testid="delivery-section"]');
    
    if (await deliverySection.count() > 0) {
<<<<<<< HEAD
      const radioButtons = deliverySection.locator('input[type="radio"]');
      const radioCount = await radioButtons.count();
      
      if (radioCount >= 2) {
        // Get the initially selected option
        const initiallySelected = deliverySection.locator('input[type="radio"]:checked');
        const initialValue = await initiallySelected.getAttribute('value');
        
        // Find a different option to select
        for (let i = 0; i < radioCount; i++) {
          const radio = radioButtons.nth(i);
          const value = await radio.getAttribute('value');
          const isDisabled = await radio.isDisabled();
          
          if (value !== initialValue && !isDisabled) {
            // Click the radio button's container instead of the radio directly
            const radioContainer = radio.locator('..').locator('..');
            await radioContainer.click();
            
            // Verify the selection changed
            await expect(radio).toBeChecked();
            
            // Verify the previously selected is no longer checked
            if (initialValue) {
              const previousRadio = deliverySection.locator(`input[type="radio"][value="${initialValue}"]`);
              if (await previousRadio.count() > 0) {
                await expect(previousRadio).not.toBeChecked();
              }
            }
            break;
          }
        }
      } else {
        console.log('Only one delivery option available, selection test not applicable');
      }
    } else {
      console.log('No delivery options available for selection test');
    }
  });

  test('should display delivery icons for different options', async ({ page }) => {
    // Click on first product to go to detail page
    await page.locator('[data-testid="product-card"]').first().click();
    
    // Wait for product detail page to load
    await page.waitForTimeout(1000);
    
    // Look for delivery options section
    const deliverySection = page.locator('[data-testid="delivery-section"]');
    
    if (await deliverySection.count() > 0) {
      // Look for SVG icons within the delivery section
      const icons = deliverySection.locator('svg');
      const iconCount = await icons.count();
      
      if (iconCount > 0) {
        // Should have at least one icon per delivery option
        expect(iconCount).toBeGreaterThanOrEqual(1);
      } else {
        console.log('No delivery icons found, but section exists');
      }
    }
  });

  test('should auto-select appropriate default delivery option', async ({ page }) => {
    // Click on first product to go to detail page
    await page.locator('[data-testid="product-card"]').first().click();
    
    // Wait for product detail page to load
    await page.waitForTimeout(1000);
    
    // Check if delivery options are present
    const deliverySection = page.locator('[data-testid="delivery-section"]');
    
    if (await deliverySection.count() > 0) {
      // Check if there's a selected radio button
      const selectedRadio = deliverySection.locator('input[type="radio"]:checked');
      
      if (await selectedRadio.count() > 0) {
        await expect(selectedRadio).toBeVisible();
        
        // The selected option should be enabled (not disabled)
        await expect(selectedRadio).toBeEnabled();
      }
    }
  });

  test('should show delivery section header text', async ({ page }) => {
    // Click on first product to go to detail page
    await page.locator('[data-testid="product-card"]').first().click();
    
    // Wait for product detail page to load
    await page.waitForTimeout(1000);
    
    // Look for delivery section
    const deliverySection = page.locator('[data-testid="delivery-section"]');
    
    if (await deliverySection.count() > 0) {
      // Look for "Delivery Options" text or similar
      const headerText = page.getByText(/delivery options/i);
      
      if (await headerText.count() > 0) {
        await expect(headerText).toBeVisible();
      } else {
        // Section exists but no header text - still OK
        console.log('Delivery section found but no header text');
      }
    }
  });

  test('should maintain functionality when no delivery restrictions apply', async ({ page }) => {
    // This test ensures that products don't show minimum order restrictions
    // which was mentioned in the original test as something that shouldn't happen
    
    const productCards = page.locator('[data-testid="product-card"]');
    const cardCount = await productCards.count();
    
    // Test a few products to ensure no minimum order restrictions are shown
    for (let i = 0; i < Math.min(3, cardCount); i++) {
      const card = productCards.nth(i);
      await card.click();
      await page.waitForTimeout(1000);
      
      // Verify NO minimum order restrictions are shown on product pages
      const minOrderText = page.getByText(/Minimum order|Min order/i);
      await expect(minOrderText).toHaveCount(0);
      
      // Verify delivery options are still displayed and selectable (if they exist)
      const deliverySection = page.locator('[data-testid="delivery-section"]');
      if (await deliverySection.count() > 0) {
        const deliveryOptions = deliverySection.locator('input[type="radio"]');
        if (await deliveryOptions.count() > 0) {
          // All options should be enabled (not disabled)
          const disabledOptions = deliverySection.locator('input[type="radio"]:disabled');
          await expect(disabledOptions).toHaveCount(0);
        }
      }
      
      // Go back to test another product
      if (i < Math.min(3, cardCount) - 1) {
        await page.goBack();
        await page.waitForTimeout(500);
      }
    }
  });

  test('should handle products without delivery options gracefully', async ({ page }) => {
    // Test that the app works fine even when products don't have delivery options
    
    const productCards = page.locator('[data-testid="product-card"]');
    const cardCount = await productCards.count();
    
    let testedProduct = false;
    
    // Test at least one product
    for (let i = 0; i < Math.min(3, cardCount); i++) {
      const card = productCards.nth(i);
      await card.click();
      await page.waitForTimeout(1000);
      
      testedProduct = true;
      
      // Whether or not delivery section exists, the product page should be functional
      await expect(page.locator('[data-testid="product-title"]')).toBeVisible();
      await expect(page.locator('[data-testid="product-price"]')).toBeVisible();
      await expect(page.locator('[data-testid="add-to-cart"]')).toBeVisible();
      
      // Add to cart should work regardless of delivery options
      const addToCartButton = page.locator('[data-testid="add-to-cart"]');
      
      if (!(await addToCartButton.isDisabled())) {
        const cartBadge = page.locator('[data-testid="cart-count"]');
        let initialCount = 0;
        
        if (await cartBadge.count() > 0) {
          const initialCountText = await cartBadge.textContent();
          initialCount = parseInt(initialCountText || '0') || 0;
        }
        
        await addToCartButton.click();
        await page.waitForTimeout(500);
        
        // Verify cart was updated
        if (await cartBadge.count() > 0) {
          const newCountText = await cartBadge.textContent();
          const newCount = parseInt(newCountText || '0') || 0;
          expect(newCount).toBeGreaterThan(initialCount);
        }
      }
      
      // Go back for next product
      if (i < Math.min(3, cardCount) - 1) {
        await page.goBack();
        await page.waitForTimeout(500);
=======
      // Check if there's a selected radio button
      const selectedRadio = deliverySection.locator('input[type="radio"]:checked');
      
      if (await selectedRadio.count() > 0) {
        await expect(selectedRadio).toBeVisible();
        
        // The selected option should be enabled (not disabled)
        await expect(selectedRadio).toBeEnabled();
      }
    }
  });

  test('should show delivery section header text', async ({ page }) => {
    // Open first product detail page and wait for it to load
    await openFirstProductDetail(page);
    
    // Look for delivery section
    const deliverySection = page.locator('[data-testid="delivery-section"]');
    
    if (await deliverySection.count() > 0) {
      // Look for "Delivery Options" text or similar
      const headerText = page.getByText(/delivery options/i);
      
      if (await headerText.count() > 0) {
        await expect(headerText).toBeVisible();
      } else {
        // With proper UI implementation, delivery section should have header
        throw new Error('Delivery section found but missing expected header text');
      }
    }
  });

  test('should maintain functionality when no delivery restrictions apply', async ({ page }) => {
    // This test ensures that products don't show minimum order restrictions
    // which was mentioned in the original test as something that shouldn't happen
    
    const productCards = page.locator('[data-testid="product-card"]');
    const cardCount = await productCards.count();
    
    // Test a few products to ensure no minimum order restrictions are shown
    for (let i = 0; i < Math.min(3, cardCount); i++) {
      const card = productCards.nth(i);
      await card.click();
      
      // Wait for product detail page to load by waiting for product title
      await page.locator('[data-testid="product-title"]').waitFor({ state: 'visible' });
      
      // Verify NO minimum order restrictions are shown on product pages
      const minOrderText = page.getByText(/Minimum order|Min order/i);
      await expect(minOrderText).toHaveCount(0);
      
      // Verify delivery options are still displayed and selectable (if they exist)
      const deliverySection = page.locator('[data-testid="delivery-section"]');
      if (await deliverySection.count() > 0) {
        const deliveryOptions = deliverySection.locator('input[type="radio"]');
        if (await deliveryOptions.count() > 0) {
          // All options should be enabled (not disabled)
          const disabledOptions = deliverySection.locator('input[type="radio"]:disabled');
          await expect(disabledOptions).toHaveCount(0);
        }
      }
      
      // Go back to test another product
      if (i < Math.min(3, cardCount) - 1) {
        await page.goBack();
        await waitForProductsLoaded(page);
      }
    }
  });

  test('should handle products without delivery options gracefully', async ({ page }) => {
    // Test that the app works fine even when products don't have delivery options
    await openFirstProductDetail(page);
    
    // Whether or not delivery section exists, the product page should be functional
    await expect(page.locator('[data-testid="product-title"]')).toBeVisible();
    await expect(page.locator('[data-testid="product-price"]')).toBeVisible();
    await expect(page.locator('[data-testid="add-to-cart"]')).toBeVisible();
    
    // Add to cart should work regardless of delivery options
    const addToCartButton = page.locator('[data-testid="add-to-cart"]');
    
    if (!(await addToCartButton.isDisabled())) {
      const cartBadge = page.locator('[data-testid="cart-count"]');
      let initialCount = 0;
      
      if (await cartBadge.count() > 0) {
        const initialCountText = await cartBadge.textContent();
        initialCount = parseInt(initialCountText || '0') || 0;
      }
      
      // Add to cart and verify it works
      await addToCartButton.click();
      
      // Verify cart was updated
      if (await cartBadge.count() > 0) {
        await expect(cartBadge).toHaveText(String(initialCount + 1));
>>>>>>> 2f65734b
      }
    }
    
    expect(testedProduct).toBeTruthy();
  });
});<|MERGE_RESOLUTION|>--- conflicted
+++ resolved
@@ -2,46 +2,6 @@
 import { waitForProductsLoaded, openFirstProductDetail, openProductWithDeliveryOptions, addToCartAndWaitForUpdate, navigateToFirstProductWithDelivery } from './utils/waits';
 
 test.describe('Delivery Options', () => {
-<<<<<<< HEAD
-  test.beforeEach(async ({ page }) => {
-    await page.goto('/');
-    // Wait for products to load
-    await expect(page.locator('[data-testid="product-card"]').first()).toBeVisible({ timeout: 10000 });
-  });
-
-  test('should display delivery summary on product cards', async ({ page }) => {
-    // Check that products show delivery information
-    const productCards = page.locator('[data-testid="product-card"]');
-    const cardCount = await productCards.count();
-    expect(cardCount).toBeGreaterThan(0);
-    
-    // Check first few product cards for delivery info
-    let hasDeliveryInfo = false;
-    for (let i = 0; i < Math.min(3, cardCount); i++) {
-      const card = productCards.nth(i);
-      
-      // Look for delivery-related text (flexible patterns)
-      const deliveryInfo = card.getByText(/Free delivery|delivery from|\d+.day|same day/i).first();
-      
-      if (await deliveryInfo.count() > 0) {
-        await expect(deliveryInfo).toBeVisible();
-        hasDeliveryInfo = true;
-        break;
-      }
-    }
-    
-    // At least one card should show delivery info, but it's OK if none do (depends on backend data)
-    // This test passes regardless since we're checking for presence, not requiring it
-    expect(hasDeliveryInfo || !hasDeliveryInfo).toBeTruthy();
-  });
-
-  test('should display delivery options on product detail page', async ({ page }) => {
-    // Click on first product to go to detail page
-    await page.locator('[data-testid="product-card"]').first().click();
-    
-    // Wait for product detail page to load
-    await page.waitForTimeout(1000);
-=======
   let deliveryAvailable = false;
 
   test.beforeAll(async ({ browser }) => {
@@ -152,39 +112,11 @@
   test('should display delivery icons for different options', async ({ page }) => {
     // Open first product detail page and wait for it to load
     await openFirstProductDetail(page);
->>>>>>> 2f65734b
     
     // Look for delivery options section
     const deliverySection = page.locator('[data-testid="delivery-section"]');
     
     if (await deliverySection.count() > 0) {
-<<<<<<< HEAD
-      await expect(deliverySection).toBeVisible();
-      
-      // Check for radio buttons
-      const radioButtons = deliverySection.locator('input[type="radio"]');
-      const radioCount = await radioButtons.count();
-      expect(radioCount).toBeGreaterThanOrEqual(1);
-      
-      // Check that at least one option is visible
-      await expect(radioButtons.first()).toBeVisible();
-      
-      // Verify one option is selected by default
-      const selectedRadio = deliverySection.locator('input[type="radio"]:checked');
-      expect(await selectedRadio.count()).toBe(1);
-    } else {
-      // No delivery options available for this product - that's OK
-      console.log('No delivery options found for this product');
-    }
-  });
-
-  test('should allow selecting different delivery options', async ({ page }) => {
-    // Click on first product to go to detail page
-    await page.locator('[data-testid="product-card"]').first().click();
-    
-    // Wait for product detail page to load
-    await page.waitForTimeout(1000);
-=======
       // Look for SVG icons within the delivery section
       const icons = deliverySection.locator('svg');
       const iconCount = await icons.count();
@@ -202,83 +134,6 @@
   test('should auto-select appropriate default delivery option', async ({ page }) => {
     // Open first product detail page and wait for it to load
     await openFirstProductDetail(page);
->>>>>>> 2f65734b
-    
-    // Check if delivery options are present
-    const deliverySection = page.locator('[data-testid="delivery-section"]');
-    
-    if (await deliverySection.count() > 0) {
-<<<<<<< HEAD
-      const radioButtons = deliverySection.locator('input[type="radio"]');
-      const radioCount = await radioButtons.count();
-      
-      if (radioCount >= 2) {
-        // Get the initially selected option
-        const initiallySelected = deliverySection.locator('input[type="radio"]:checked');
-        const initialValue = await initiallySelected.getAttribute('value');
-        
-        // Find a different option to select
-        for (let i = 0; i < radioCount; i++) {
-          const radio = radioButtons.nth(i);
-          const value = await radio.getAttribute('value');
-          const isDisabled = await radio.isDisabled();
-          
-          if (value !== initialValue && !isDisabled) {
-            // Click the radio button's container instead of the radio directly
-            const radioContainer = radio.locator('..').locator('..');
-            await radioContainer.click();
-            
-            // Verify the selection changed
-            await expect(radio).toBeChecked();
-            
-            // Verify the previously selected is no longer checked
-            if (initialValue) {
-              const previousRadio = deliverySection.locator(`input[type="radio"][value="${initialValue}"]`);
-              if (await previousRadio.count() > 0) {
-                await expect(previousRadio).not.toBeChecked();
-              }
-            }
-            break;
-          }
-        }
-      } else {
-        console.log('Only one delivery option available, selection test not applicable');
-      }
-    } else {
-      console.log('No delivery options available for selection test');
-    }
-  });
-
-  test('should display delivery icons for different options', async ({ page }) => {
-    // Click on first product to go to detail page
-    await page.locator('[data-testid="product-card"]').first().click();
-    
-    // Wait for product detail page to load
-    await page.waitForTimeout(1000);
-    
-    // Look for delivery options section
-    const deliverySection = page.locator('[data-testid="delivery-section"]');
-    
-    if (await deliverySection.count() > 0) {
-      // Look for SVG icons within the delivery section
-      const icons = deliverySection.locator('svg');
-      const iconCount = await icons.count();
-      
-      if (iconCount > 0) {
-        // Should have at least one icon per delivery option
-        expect(iconCount).toBeGreaterThanOrEqual(1);
-      } else {
-        console.log('No delivery icons found, but section exists');
-      }
-    }
-  });
-
-  test('should auto-select appropriate default delivery option', async ({ page }) => {
-    // Click on first product to go to detail page
-    await page.locator('[data-testid="product-card"]').first().click();
-    
-    // Wait for product detail page to load
-    await page.waitForTimeout(1000);
     
     // Check if delivery options are present
     const deliverySection = page.locator('[data-testid="delivery-section"]');
@@ -297,11 +152,8 @@
   });
 
   test('should show delivery section header text', async ({ page }) => {
-    // Click on first product to go to detail page
-    await page.locator('[data-testid="product-card"]').first().click();
-    
-    // Wait for product detail page to load
-    await page.waitForTimeout(1000);
+    // Open first product detail page and wait for it to load
+    await openFirstProductDetail(page);
     
     // Look for delivery section
     const deliverySection = page.locator('[data-testid="delivery-section"]');
@@ -313,8 +165,8 @@
       if (await headerText.count() > 0) {
         await expect(headerText).toBeVisible();
       } else {
-        // Section exists but no header text - still OK
-        console.log('Delivery section found but no header text');
+        // With proper UI implementation, delivery section should have header
+        throw new Error('Delivery section found but missing expected header text');
       }
     }
   });
@@ -330,7 +182,9 @@
     for (let i = 0; i < Math.min(3, cardCount); i++) {
       const card = productCards.nth(i);
       await card.click();
-      await page.waitForTimeout(1000);
+      
+      // Wait for product detail page to load by waiting for product title
+      await page.locator('[data-testid="product-title"]').waitFor({ state: 'visible' });
       
       // Verify NO minimum order restrictions are shown on product pages
       const minOrderText = page.getByText(/Minimum order|Min order/i);
@@ -350,106 +204,54 @@
       // Go back to test another product
       if (i < Math.min(3, cardCount) - 1) {
         await page.goBack();
-        await page.waitForTimeout(500);
+        await waitForProductsLoaded(page);
       }
     }
   });
 
   test('should handle products without delivery options gracefully', async ({ page }) => {
     // Test that the app works fine even when products don't have delivery options
+    await openFirstProductDetail(page);
+    
+    // Whether or not delivery section exists, the product page should be functional
+    await expect(page.locator('[data-testid="product-title"]')).toBeVisible();
+    await expect(page.locator('[data-testid="product-price"]')).toBeVisible();
+    await expect(page.locator('[data-testid="add-to-cart"]')).toBeVisible();
+    
+    // Add to cart should work regardless of delivery options
+    const addToCartButton = page.locator('[data-testid="add-to-cart"]');
+    
+    if (!(await addToCartButton.isDisabled())) {
+      const cartBadge = page.locator('[data-testid="cart-count"]');
+      let initialCount = 0;
+      
+      if (await cartBadge.count() > 0) {
+        const initialCountText = await cartBadge.textContent();
+        initialCount = parseInt(initialCountText || '0') || 0;
+      }
+      
+      // Add to cart and verify it works
+      await addToCartButton.click();
+      
+      // Verify cart was updated
+      if (await cartBadge.count() > 0) {
+        await expect(cartBadge).toHaveText(String(initialCount + 1));
+      }
+    }
+  });
+
+  test('should maintain functionality when no delivery restrictions apply', async ({ page }) => {
+    // This test ensures that products don't show minimum order restrictions
+    // which was mentioned in the original test as something that shouldn't happen
     
     const productCards = page.locator('[data-testid="product-card"]');
     const cardCount = await productCards.count();
     
-    let testedProduct = false;
-    
-    // Test at least one product
+    // Test a few products to ensure no minimum order restrictions are shown
     for (let i = 0; i < Math.min(3, cardCount); i++) {
       const card = productCards.nth(i);
       await card.click();
       await page.waitForTimeout(1000);
-      
-      testedProduct = true;
-      
-      // Whether or not delivery section exists, the product page should be functional
-      await expect(page.locator('[data-testid="product-title"]')).toBeVisible();
-      await expect(page.locator('[data-testid="product-price"]')).toBeVisible();
-      await expect(page.locator('[data-testid="add-to-cart"]')).toBeVisible();
-      
-      // Add to cart should work regardless of delivery options
-      const addToCartButton = page.locator('[data-testid="add-to-cart"]');
-      
-      if (!(await addToCartButton.isDisabled())) {
-        const cartBadge = page.locator('[data-testid="cart-count"]');
-        let initialCount = 0;
-        
-        if (await cartBadge.count() > 0) {
-          const initialCountText = await cartBadge.textContent();
-          initialCount = parseInt(initialCountText || '0') || 0;
-        }
-        
-        await addToCartButton.click();
-        await page.waitForTimeout(500);
-        
-        // Verify cart was updated
-        if (await cartBadge.count() > 0) {
-          const newCountText = await cartBadge.textContent();
-          const newCount = parseInt(newCountText || '0') || 0;
-          expect(newCount).toBeGreaterThan(initialCount);
-        }
-      }
-      
-      // Go back for next product
-      if (i < Math.min(3, cardCount) - 1) {
-        await page.goBack();
-        await page.waitForTimeout(500);
-=======
-      // Check if there's a selected radio button
-      const selectedRadio = deliverySection.locator('input[type="radio"]:checked');
-      
-      if (await selectedRadio.count() > 0) {
-        await expect(selectedRadio).toBeVisible();
-        
-        // The selected option should be enabled (not disabled)
-        await expect(selectedRadio).toBeEnabled();
-      }
-    }
-  });
-
-  test('should show delivery section header text', async ({ page }) => {
-    // Open first product detail page and wait for it to load
-    await openFirstProductDetail(page);
-    
-    // Look for delivery section
-    const deliverySection = page.locator('[data-testid="delivery-section"]');
-    
-    if (await deliverySection.count() > 0) {
-      // Look for "Delivery Options" text or similar
-      const headerText = page.getByText(/delivery options/i);
-      
-      if (await headerText.count() > 0) {
-        await expect(headerText).toBeVisible();
-      } else {
-        // With proper UI implementation, delivery section should have header
-        throw new Error('Delivery section found but missing expected header text');
-      }
-    }
-  });
-
-  test('should maintain functionality when no delivery restrictions apply', async ({ page }) => {
-    // This test ensures that products don't show minimum order restrictions
-    // which was mentioned in the original test as something that shouldn't happen
-    
-    const productCards = page.locator('[data-testid="product-card"]');
-    const cardCount = await productCards.count();
-    
-    // Test a few products to ensure no minimum order restrictions are shown
-    for (let i = 0; i < Math.min(3, cardCount); i++) {
-      const card = productCards.nth(i);
-      await card.click();
-      
-      // Wait for product detail page to load by waiting for product title
-      await page.locator('[data-testid="product-title"]').waitFor({ state: 'visible' });
       
       // Verify NO minimum order restrictions are shown on product pages
       const minOrderText = page.getByText(/Minimum order|Min order/i);
@@ -469,39 +271,59 @@
       // Go back to test another product
       if (i < Math.min(3, cardCount) - 1) {
         await page.goBack();
-        await waitForProductsLoaded(page);
+        await page.waitForTimeout(500);
       }
     }
   });
 
   test('should handle products without delivery options gracefully', async ({ page }) => {
     // Test that the app works fine even when products don't have delivery options
-    await openFirstProductDetail(page);
-    
-    // Whether or not delivery section exists, the product page should be functional
-    await expect(page.locator('[data-testid="product-title"]')).toBeVisible();
-    await expect(page.locator('[data-testid="product-price"]')).toBeVisible();
-    await expect(page.locator('[data-testid="add-to-cart"]')).toBeVisible();
-    
-    // Add to cart should work regardless of delivery options
-    const addToCartButton = page.locator('[data-testid="add-to-cart"]');
-    
-    if (!(await addToCartButton.isDisabled())) {
-      const cartBadge = page.locator('[data-testid="cart-count"]');
-      let initialCount = 0;
-      
-      if (await cartBadge.count() > 0) {
-        const initialCountText = await cartBadge.textContent();
-        initialCount = parseInt(initialCountText || '0') || 0;
-      }
-      
-      // Add to cart and verify it works
-      await addToCartButton.click();
-      
-      // Verify cart was updated
-      if (await cartBadge.count() > 0) {
-        await expect(cartBadge).toHaveText(String(initialCount + 1));
->>>>>>> 2f65734b
+    
+    const productCards = page.locator('[data-testid="product-card"]');
+    const cardCount = await productCards.count();
+    
+    let testedProduct = false;
+    
+    // Test at least one product
+    for (let i = 0; i < Math.min(3, cardCount); i++) {
+      const card = productCards.nth(i);
+      await card.click();
+      await page.waitForTimeout(1000);
+      
+      testedProduct = true;
+      
+      // Whether or not delivery section exists, the product page should be functional
+      await expect(page.locator('[data-testid="product-title"]')).toBeVisible();
+      await expect(page.locator('[data-testid="product-price"]')).toBeVisible();
+      await expect(page.locator('[data-testid="add-to-cart"]')).toBeVisible();
+      
+      // Add to cart should work regardless of delivery options
+      const addToCartButton = page.locator('[data-testid="add-to-cart"]');
+      
+      if (!(await addToCartButton.isDisabled())) {
+        const cartBadge = page.locator('[data-testid="cart-count"]');
+        let initialCount = 0;
+        
+        if (await cartBadge.count() > 0) {
+          const initialCountText = await cartBadge.textContent();
+          initialCount = parseInt(initialCountText || '0') || 0;
+        }
+        
+        await addToCartButton.click();
+        await page.waitForTimeout(500);
+        
+        // Verify cart was updated
+        if (await cartBadge.count() > 0) {
+          const newCountText = await cartBadge.textContent();
+          const newCount = parseInt(newCountText || '0') || 0;
+          expect(newCount).toBeGreaterThan(initialCount);
+        }
+      }
+      
+      // Go back for next product
+      if (i < Math.min(3, cardCount) - 1) {
+        await page.goBack();
+        await page.waitForTimeout(500);
       }
     }
     
